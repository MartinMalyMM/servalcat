name: CI

on: [push, pull_request]

jobs:
  build_wheels:
    name: Wheels on ${{ matrix.os }}
    runs-on: ${{ matrix.os }}
    strategy:
      matrix:
        os: [ubuntu-22.04, macos-12, macos-14]

    steps:
    - uses: actions/checkout@v4
      with:
        submodules: true
    - name: Build wheels
      uses: pypa/cibuildwheel@v2.21.3
      env:
        CIBW_BUILD: 'cp*'
        CIBW_SKIP: 'cp36* *musllinux* *_i686 *-win32'
        CIBW_TEST_SKIP: 'cp38*_arm64'

    - run: ls -lh wheelhouse
      shell: bash

    - uses: actions/upload-artifact@v4
      with:
        name: wheels2-${{ matrix.os }}
        path: wheelhouse/*.whl

  merge:
    runs-on: ubuntu-latest
    needs: build_wheels
    steps:
      - name: Merge Artifacts
        uses: actions/upload-artifact/merge@v4
        with:
          name: wheels2
          pattern: wheels2-*
          delete-merged: true

  standard:
    strategy:
      fail-fast: false
      matrix:
<<<<<<< HEAD
        os: [ubuntu-20.04, ubuntu-22.04, ubuntu-24.04, macos-12, macos-13, macos-14]
        py: ['3.7', '3.8', '3.9', '3.10', '3.11', '3.12']
        exclude:
          - os: macos-14
            py: '3.7'
          - os: ubuntu-24.04
            py: '3.7'
=======
        os: [ubuntu-20.04, ubuntu-22.04, ubuntu-24.04, macos-12, macos-13, macos-14, windows-2022]
        py: ['3.8', '3.9', '3.10', '3.11', '3.12', '3.13']
>>>>>>> d7232d1c
    name: ${{ matrix.os }} py${{ matrix.py }}
    runs-on: ${{ matrix.os }}
    needs: merge
    if: "!contains(github.event.head_commit.message, '[skip ci]')"
    steps:
    - uses: actions/checkout@v4
      with:
        submodules: true

    - name: checkout monomers
      uses: actions/checkout@v4
      with:
        repository: MRC-LMB-ComputationalStructuralBiology/monomers
        path: monomers

    - uses: actions/download-artifact@v4
      with:
        name: wheels2
        path: wheels2
    - uses: actions/setup-python@v5
      with:
        python-version: ${{ matrix.py }}
    - name: Python Setup
      run: python -m pip install --find-links=wheels2 servalcat
      # add gemmi here to test with gemmi build
    - name: Python Tests
      continue-on-error: true
      env:
        CLIBD_MON: ${{runner.workspace}}/servalcat/monomers
      run: |
        cd tests/
        python3 -m unittest discover -v -s .
        cd ..<|MERGE_RESOLUTION|>--- conflicted
+++ resolved
@@ -44,18 +44,8 @@
     strategy:
       fail-fast: false
       matrix:
-<<<<<<< HEAD
-        os: [ubuntu-20.04, ubuntu-22.04, ubuntu-24.04, macos-12, macos-13, macos-14]
-        py: ['3.7', '3.8', '3.9', '3.10', '3.11', '3.12']
-        exclude:
-          - os: macos-14
-            py: '3.7'
-          - os: ubuntu-24.04
-            py: '3.7'
-=======
         os: [ubuntu-20.04, ubuntu-22.04, ubuntu-24.04, macos-12, macos-13, macos-14, windows-2022]
         py: ['3.8', '3.9', '3.10', '3.11', '3.12', '3.13']
->>>>>>> d7232d1c
     name: ${{ matrix.os }} py${{ matrix.py }}
     runs-on: ${{ matrix.os }}
     needs: merge
